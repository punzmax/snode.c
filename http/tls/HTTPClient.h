/*
 * snode.c - a slim toolkit for network communication
 * Copyright (C) 2020  Volker Christian <me@vchrist.at>
 *
 * This program is free software: you can redistribute it and/or modify
 * it under the terms of the GNU General Public License as published by
 * the Free Software Foundation, either version 3 of the License, or
 * (at your option) any later version.
 *
 * This program is distributed in the hope that it will be useful,
 * but WITHOUT ANY WARRANTY; without even the implied warranty of
 * MERCHANTABILITY or FITNESS FOR A PARTICULAR PURPOSE.  See the
 * GNU General Public License for more details.
 *
 * You should have received a copy of the GNU General Public License
 * along with this program.  If not, see <http://www.gnu.org/licenses/>.
 */

#ifndef TLS_HTTPCLIENT_H
#define TLS_HTTPCLIENT_H

#ifndef DOXYGEN_SHOULD_SKIP_THIS

#endif /* DOXYGEN_SHOULD_SKIP_THIS */

<<<<<<< HEAD
#include "socket/tls/SocketClient.h"
#include "socket/tls/SocketConnection.h"
=======
#include "../HTTPClient.h"
#include "socket/tls/SocketClient.h"
>>>>>>> 555aa394

namespace http {

    namespace tls {

<<<<<<< HEAD
        class HTTPClient {
        public:
            HTTPClient(const std::function<void(net::socket::tls::SocketConnection*)>& onConnect,
                       const std::function<void(ClientResponse& clientResponse)> onResponseReady,
                       const std::function<void(net::socket::tls::SocketConnection*)> onDisconnect, const std::string& caFile = "",
                       const std::string& caDir = "", bool useDefaultCADir = false);

            HTTPClient(const std::function<void(net::socket::tls::SocketConnection*)>& onConnect,
                       const std::function<void(ClientResponse& clientResponse)> onResponseReady,
                       const std::function<void(net::socket::tls::SocketConnection*)> onDisconnect, const std::string& certChain,
                       const std::string& keyPEM, const std::string& password, const std::string& caFile = "",
                       const std::string& caDir = "", bool useDefaultCADir = false);

            void connect(const std::string& server, in_port_t port, const std::function<void(int err)>& onError);

        protected:
            std::function<void(net::socket::tls::SocketConnection*)> onConnect;
            std::function<void(ClientResponse& clientResponse)> onResponseReady;
            std::function<void(net::socket::tls::SocketConnection*)> onDisconnect;

            net::socket::tls::SocketClient socketClient;
        };
=======
        using HTTPClient = http::HTTPClient<net::socket::tls::SocketClient>;
>>>>>>> 555aa394

    } // namespace tls

} // namespace http

#endif // TLS_HTTPCLIENT_H<|MERGE_RESOLUTION|>--- conflicted
+++ resolved
@@ -23,44 +23,14 @@
 
 #endif /* DOXYGEN_SHOULD_SKIP_THIS */
 
-<<<<<<< HEAD
-#include "socket/tls/SocketClient.h"
-#include "socket/tls/SocketConnection.h"
-=======
 #include "../HTTPClient.h"
 #include "socket/tls/SocketClient.h"
->>>>>>> 555aa394
 
 namespace http {
 
     namespace tls {
 
-<<<<<<< HEAD
-        class HTTPClient {
-        public:
-            HTTPClient(const std::function<void(net::socket::tls::SocketConnection*)>& onConnect,
-                       const std::function<void(ClientResponse& clientResponse)> onResponseReady,
-                       const std::function<void(net::socket::tls::SocketConnection*)> onDisconnect, const std::string& caFile = "",
-                       const std::string& caDir = "", bool useDefaultCADir = false);
-
-            HTTPClient(const std::function<void(net::socket::tls::SocketConnection*)>& onConnect,
-                       const std::function<void(ClientResponse& clientResponse)> onResponseReady,
-                       const std::function<void(net::socket::tls::SocketConnection*)> onDisconnect, const std::string& certChain,
-                       const std::string& keyPEM, const std::string& password, const std::string& caFile = "",
-                       const std::string& caDir = "", bool useDefaultCADir = false);
-
-            void connect(const std::string& server, in_port_t port, const std::function<void(int err)>& onError);
-
-        protected:
-            std::function<void(net::socket::tls::SocketConnection*)> onConnect;
-            std::function<void(ClientResponse& clientResponse)> onResponseReady;
-            std::function<void(net::socket::tls::SocketConnection*)> onDisconnect;
-
-            net::socket::tls::SocketClient socketClient;
-        };
-=======
         using HTTPClient = http::HTTPClient<net::socket::tls::SocketClient>;
->>>>>>> 555aa394
 
     } // namespace tls
 
