--- conflicted
+++ resolved
@@ -168,11 +168,6 @@
     }
 
     ssize_t Receiver::readMaskingKey() {
-<<<<<<< HEAD
-        //        maskingKeyNumBytesLeft = (maskingKeyNumBytesLeft == 0) ? maskingKeyNumBytes : maskingKeyNumBytesLeft;
-
-=======
->>>>>>> e5cb4b70
         ssize_t ret = readFrameData(maskingKeyJunk, maskingKeyNumBytesLeft);
 
         for (ssize_t i = 0; i < ret; i++) {
