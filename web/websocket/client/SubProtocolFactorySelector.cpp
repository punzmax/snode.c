--- conflicted
+++ resolved
@@ -24,8 +24,6 @@
 
 #ifndef DOXYGEN_SHOULD_SKIP_THIS
 
-#include <list> // for list
-
 #endif /* DOXYGEN_SHOULD_SKIP_THIS */
 
 namespace web::websocket::client {
@@ -48,18 +46,13 @@
         return &subProtocolFactorySelector;
     }
 
-    void SubProtocolFactorySelector::link(const std::string& subProtocolName,
-                                          web::websocket::client::SubProtocolFactory* (*getSubProtocolFactory)()) {
+    void SubProtocolFactorySelector::link(const std::string& subProtocolName, SubProtocolFactory* (*getSubProtocolFactory)()) {
         linkWebsocketClient();
-        web::websocket::client::SubProtocolFactorySelector::instance()->linkSubProtocol(subProtocolName, getSubProtocolFactory);
+        SubProtocolFactorySelector::instance()->linkSubProtocol(subProtocolName, getSubProtocolFactory);
     }
 
     SubProtocolFactory* SubProtocolFactorySelector::load(const std::string& subProtocolName) {
-<<<<<<< HEAD
-        return web::websocket::SubProtocolFactorySelector<web::websocket::client::SubProtocolFactory>::load(subProtocolName, Role::CLIENT);
-=======
         return load(subProtocolName, Role::CLIENT);
->>>>>>> 6d1bbc55
     }
 
 } // namespace web::websocket::client