/*
 * snode.c - a slim toolkit for network communication
 * Copyright (C) 2020, 2021, 2022 Volker Christian <me@vchrist.at>
 *
 * This program is free software: you can redistribute it and/or modify
 * it under the terms of the GNU Lesser General Public License as published
 * by the Free Software Foundation, either version 3 of the License, or
 * (at your option) any later version.
 *
 * This program is distributed in the hope that it will be useful,
 * but WITHOUT ANY WARRANTY; without even the implied warranty of
 * MERCHANTABILITY or FITNESS FOR A PARTICULAR PURPOSE. See the
 * GNU Lesser General Public License for more details.
 *
 * You should have received a copy of the GNU Lesser General Public License
 * along with this program. If not, see <http://www.gnu.org/licenses/>.
 */

#ifndef EXPRESS_DISPATCHER_ROUTE_H
#define EXPRESS_DISPATCHER_ROUTE_H

#include "express/dispatcher/MountPoint.h"

namespace express {

    namespace dispatcher {

        class Dispatcher;
        struct State;

    } // namespace dispatcher

} // namespace express

#ifndef DOXYGEN_SHOULD_SKIP_THIS

#include <memory>
#include <string>

#endif /* DOXYGEN_SHOULD_SKIP_THIS */

namespace express::dispatcher {

    class Route {
    public:
        Route();
        Route(const std::string& method, const std::string& relativeMountPath, const std::shared_ptr<Dispatcher>& dispatcher);
<<<<<<< HEAD
        /*
                Route(const Route& route);
                Route(Route&& route);
        */
        bool dispatch(State& state, const std::string& parentMountPath) const;

    protected:
        /*
                Route& operator=(const Route& route);
                Route& operator=(Route&& route);
        */
=======

        bool dispatch(State& state, const std::string& parentMountPath) const;

    protected:
>>>>>>> b128f7ec
        MountPoint mountPoint;

        std::shared_ptr<Dispatcher> dispatcher;
    };

} // namespace express::dispatcher

#endif // EXPRESS_DISPATCHER_ROUTE_H<|MERGE_RESOLUTION|>--- conflicted
+++ resolved
@@ -45,24 +45,10 @@
     public:
         Route();
         Route(const std::string& method, const std::string& relativeMountPath, const std::shared_ptr<Dispatcher>& dispatcher);
-<<<<<<< HEAD
-        /*
-                Route(const Route& route);
-                Route(Route&& route);
-        */
-        bool dispatch(State& state, const std::string& parentMountPath) const;
-
-    protected:
-        /*
-                Route& operator=(const Route& route);
-                Route& operator=(Route&& route);
-        */
-=======
 
         bool dispatch(State& state, const std::string& parentMountPath) const;
 
     protected:
->>>>>>> b128f7ec
         MountPoint mountPoint;
 
         std::shared_ptr<Dispatcher> dispatcher;
